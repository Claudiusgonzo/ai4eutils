--- conflicted
+++ resolved
@@ -51,8 +51,6 @@
         if maxdepth and head and head != path \
         else [ head or tail ]
         
-<<<<<<< HEAD
-
 def fileparts(n):
     """
     p,n,e = fileparts(filename)    
@@ -131,9 +129,6 @@
         print('{}: {}'.format(s,sOut))
 
 
-        
-=======
-          
 def top_level_folder(p):
     """
     Gets the top-level folder from the path *p*; on Windows, will use the top-level folder
@@ -167,7 +162,6 @@
     p = r'c:\foo/bar'; s = top_level_folder(p); print(s); assert s == 'c:\\foo'
     
             
->>>>>>> 25697c48
 #%% Image-related path functions
         
 imageExtensions = ['.jpg','.jpeg','.gif','.png']
